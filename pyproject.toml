--- conflicted
+++ resolved
@@ -62,16 +62,17 @@
 
 [project.optional-dependencies]
 extra = ["ipykernel"]
-<<<<<<< HEAD
-all = ["ipykernel", "pycoads", "numba>=0.60.0", "numpy<2.1.0"]
 docs = [
-    "sphinx>=8.2.0",
-    "sphinx-autodoc-typehints>=3.1.0",
-    "sphinx-rtd-theme>=3.0.2",
+  "sphinx>=8.2.0",
+  "sphinx-autodoc-typehints>=3.1.0",
+  "sphinx-rtd-theme>=3.0.2",
 ]
-=======
-all = ["ipykernel"]
->>>>>>> eb41c81d
+all = [
+  "ipykernel",
+  "sphinx>=8.2.0",
+  "sphinx-autodoc-typehints>=3.1.0",
+  "sphinx-rtd-theme>=3.0.2",
+]
 
 [tool.ruff]
 line-length = 80
@@ -131,7 +132,4 @@
 Repository = "https://git.noc.ac.uk/nocsurfaceprocesses/glomar_gridding.git"
 
 [dependency-groups]
-dev = [
- "ipykernel>=6.29.5",
- "pytest>=8.3.4",
-]+dev = ["ipykernel>=6.29.5", "pytest>=8.3.4"]