--- conflicted
+++ resolved
@@ -3,11 +3,7 @@
 import os
 
 import numpy as np
-<<<<<<< HEAD
 import pytest
-import scipy as sp
-=======
->>>>>>> 43f37df5
 import xarray as xr
 
 from glomar_gridding.covariance_tools import eigenvalue_clip
@@ -16,11 +12,8 @@
     EllipseCovarianceBuilder,
     EllipseModel,
 )
-<<<<<<< HEAD
 from glomar_gridding.io import load_array, load_dataset
-=======
 from glomar_gridding.utils import cov_2_cor, uncompress_masked
->>>>>>> 43f37df5
 
 
 def frob(mat: np.ndarray) -> float:
