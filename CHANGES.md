--- conflicted
+++ resolved
@@ -2,19 +2,15 @@
 
 ## 0.3.0 (unreleased)
 
-<<<<<<< HEAD
 Contributors to this version: Joseph Siddons (@josidd), Steven Chan (@stchan)
 
 ### Announcements
 
 * Added components for constructing spatial covariances from ellipses following [Paciorek and Schervish (2006)](https://pmc.ncbi.nlm.nih.gov/articles/PMC2157553/pdf/nihms13857.pdf) and [Karspeck et al. (2012)](https://rmets.onlinelibrary.wiley.com/doi/epdf/10.1002/qj.900).
-=======
-Contributors to this version: Joseph Siddons (@josidd)
 
 ### Breaking changes
 
 * All job-specific files are removed from the library (!56)
->>>>>>> 50661cdc
 
 ### New features and enhancements
 
