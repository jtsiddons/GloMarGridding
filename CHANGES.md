# Changelog

## 0.3.0 (unreleased)

Contributors to this version: Joseph Siddons (@josidd), Steven Chan (@stchan)

### Announcements

* Added components for constructing spatial covariances from ellipses following [Paciorek and Schervish (2006)](https://pmc.ncbi.nlm.nih.gov/articles/PMC2157553/pdf/nihms13857.pdf) and [Karspeck et al. (2012)](https://rmets.onlinelibrary.wiley.com/doi/epdf/10.1002/qj.900).

### Deprecations

* `kriging.kriging_simple` and `kriging.kriging_ordinary` are set to be deprecated in favour of
  `kriging.SimpleKriging` and `kriging.OrdinaryKriging` classes respectively. They will be removed
  in a future version (!62)

### Breaking changes

* `perturbation` module is renamed to `stochastic` (!65)
* All job-specific files are removed from the library (!56)

### New features and enhancements

<<<<<<< HEAD
* `ellipse`, `ellipse_builder`, and `ellipse_covariance` are renamed to `ellipse.model`,
  `ellipse.estimate`, and `ellipse.covariance` respectively. Ellipse classes `EllipseModel`,
  `EllipseBuilder`, and `EllipseCovarianceBuilder` are available at the `ellipse` level (!66)
=======
* Added a new class for performing a two-stage Kriging following [Morice et al.
  (2021)](https://agupubs.onlinelibrary.wiley.com/doi/pdf/10.1029/2019JD032361) -
  `stochastic.StochasticKriging` (!65)
>>>>>>> ea354383
* Introduced new classes for Kriging - `kriging.SimpleKriging` and `kriging.OrdinaryKriging`,
  allowing for easy computation of uncertainty, and alpha values (!62)
* Add `covariance_tools` module for adjusting estimated covariance matrices to positive definite (!54)
* Improved performance of ellipse covariance with vectorised and batch-vectorised methods (!54)
* Add module for calculating spatial covariance matrix from ellipse parameters (`ellipse_covariance`) (!54)
* Add module for estimating ellipse parameters from observational datasets (`ellipse_builder`) (!54)
* Add module containing ellipse models (`ellipse`) (!54)
* Add new function to combine coordinates, for example for the index/coordinates for a distance matrix (!61)

### Internal changes

* Removed `requirements.txt` file. Dependencies are managed by `pyproject.toml` (!63)

## 0.2.3 (2025-04-30)

Contributors to this version: Joseph Siddons (@josidd), Steven Chan (@stchan).

### New features and enhancements

* Add function to compute `constraint_mask` / alpha following Morice et al. (2021) (!58).

## 0.2.2 (2025-04-30)

Contributors to this version: Joseph Siddons (@josidd)

### New features and enhancements

* Added optional argument `mean` to `kriging.kriging_simple` (!47)

## 0.2.1 (2025-04-28)

Contributors to this version: Joseph Siddons (@josidd)

* Add function to compute mid-point of a month (matching HadCRUT datetimes) (!48)
* `init_logging` now has a `level` argument (!50)
* Added script to combine LSAT and SST for HadCRUT reconstruction using weights file using polars to join (!40)
* Added `io.get_recurse` for scanning nested dictionaries by a key list (!38)

### Bug fixes

* Use "days since" as units for HadCRUT reconstruction outputs (!48)
* Correct local import of `noc_helpers` in `noc_runners` scripts (!45)

### Breaking changes

* `kriging.kriging_simple` and `kriging.kriging_ordinary` covariance arguments renamed (!49)
* `utils.get_git_commit` moved to `noc_helpers.get_git_commit`. Use of subprocess dropped (!44)
* Refactored HadCRUT runner script (!38)
    * Outputs are no-longer yearly files
    * Use xarray rather than open a netCDF file
    * Loop over all ensembles in script
    * Simplify arguments for script, now only require config, all parameters must be set in config file
    * Outputs include information for traceability (including git commit, user)

### Internal changes

* Add `__version__` (!55)
* `variogram.Variogram` is now an instance of `abc.ABC` abstract class, `.fit` is an abstract method (!51)
* Added changelog (!39)

## 0.2.0 (2025-02-18)

Contributors to this version: Joseph Siddons (@josidd), Steven Chan (@stchan), Agnieszka Faulkner (@agfaul)

### Announcements

* Renamed library to `GloMarGridding`
* Significant re-factor of the entire library in merge request !30.

### New features and enhancements

* Added `perturbation` module for perturbing kriging output fields following Morice et al. (2021) (!30)
* Added `io` module for loading netCDF files, making use of format strings (!30)
* Computation of distance matrix from grid (!30)
* Added `noc_runners/noc_helpers` to contain shared job-specific functions (!30)
* Added `interpolation_covariance` module (!30)
* Added `climatology` module for joining climatology data to observational data (!30)
* Added `error_covariance` module for computing correlated, uncorrelated, and spatial components of error covariance matrices (functions moved from `observations`, `kriging` modules) (!30)
* Added `distances` module for computing haversine, euclidean distances for covariance matrices (!30)
* Added `mask` module for working with masks and grids, some functions moved from `observations` (!30)
* Added `grid` module for constructing, mapping to grids for outputs, allowing for consistent indexing (!30)

### Bug fixes

* Account for immutability of `np.diag` (!35)

### Internal changes

* Added `LICENSE` and `CONTRIBUTING` files (!30)
* Updated `README` to include set-up details (!30)
* Complete re-structure of library, modules now part of `glomar_gridding` module (!30)
* Add some unit tests for ordinary kriging (!30)
* Config files for main scripts now utilise yaml over ini (!30)
* Library dependencies can be managed by `pip` or `uv` (!30)
* Build of library now uses `pyproject.toml` (!30)
* Follow code standards using `ruff` for linting and formatting (!30)

### Breaking changes

* Remove specific `io` functions, added to `noc_runners/noc_helpers` (!30)
* Variogram functions re-factored to classes, class names follow CamelCase naming convention (!30)
* Re-name `covariance_variogram` -> `variogram`, remove unused functions (!30)
* Removal of `observations`, `observations_plus_qc`, `simple_plots`, `covariance`, `covariance_calculation` modules, code moved to other modules (!30)
* Modules moved to `glomar_gridding` (!30)
* Main scripts and config files now moved to `noc_runners` (!30)
* Use `polars` in place of `python` (!30)

## 0.1.0 (2024-12-09)

Contributors to this version: Agnieszka Faulkner (@agfaul), Steven Chan (@stchan), Joseph Siddons (@josidd), Richard Cornes (@ricorne)

### New features and enhancements

* Allow computation of Euclidean (tunnel) distance (!26)
* Allow for removal of mean/median before kriging, adding back in after (!24)
* Added processing scripts for DCENT and HadCRUT (!20, !23, !33)
* Add function to correctly compute covariance from variogram
* Added processing scripts for TAO (!18)
* Add Matern Tau distance
* Add utils module
* Simplify adjustment of small negative eigenvalues (!29)
* Add metadata to output netCDF files (!13)
* Only perform one method of kriging in main scripts (!11)
* Allow for height adjustments to marine air temperature in mat main files
* Count number of observations by grid-box (!5)
* Add script for producing MAT datasets by month (!4, !16)

### Bug fixes

* Fix problems with longitude in DCENT processing (!34)
* Fix missing `remove_obs_mean` definition in DCENT processing (!31)
* Disable use of uncorrelated components in HadSST script (!36)
* Fix numerical issues when kriging with no error covariance (!28)
* Correct calculation of `dz` for ordinary kriging (!21)

### Internal changes

* Optimised reading of height adjustments by using polars and feather format (!12)
* Optimised computation of distance/weight components of error covariance (!1, !3)
* Use float32 for improved memory performance on JASMIN (!4)

### Breaking changes

* Simplified kriging functions by splitting out `kriging_ordinary` and `kriging_simple` (!27)
* Refactored code into python modules

## 0.0.1 (2023-08-16)

Contributors to this version: Agnieszka Faulkner (@agfaul)

### New features and enhancements

* Rewrote original Matlab code into python scripts for kriging<|MERGE_RESOLUTION|>--- conflicted
+++ resolved
@@ -21,15 +21,12 @@
 
 ### New features and enhancements
 
-<<<<<<< HEAD
 * `ellipse`, `ellipse_builder`, and `ellipse_covariance` are renamed to `ellipse.model`,
   `ellipse.estimate`, and `ellipse.covariance` respectively. Ellipse classes `EllipseModel`,
   `EllipseBuilder`, and `EllipseCovarianceBuilder` are available at the `ellipse` level (!66)
-=======
 * Added a new class for performing a two-stage Kriging following [Morice et al.
   (2021)](https://agupubs.onlinelibrary.wiley.com/doi/pdf/10.1029/2019JD032361) -
   `stochastic.StochasticKriging` (!65)
->>>>>>> ea354383
 * Introduced new classes for Kriging - `kriging.SimpleKriging` and `kriging.OrdinaryKriging`,
   allowing for easy computation of uncertainty, and alpha values (!62)
 * Add `covariance_tools` module for adjusting estimated covariance matrices to positive definite (!54)
