--- conflicted
+++ resolved
@@ -1,6 +1,5 @@
 # Changelog
 
-<<<<<<< HEAD
 ## 0.3.0 (unreleased)
 
 Contributors to this version: Joseph Siddons (@josidd), Steven Chan (@stchan)
@@ -16,7 +15,7 @@
 * Add module for calculating spatial covariance matrix from ellipse parameters (`ellipse_covariance`) (!54)
 * Add module for estimating ellipse parameters from observational datasets (`ellipse_builder`) (!54)
 * Add module containing ellipse models (`ellipse`) (!54)
-=======
+
 ## 0.2.3 (2025-04-30)
 
 Contributors to this version: Joseph Siddons (@josidd), Steven Chan (@stchan).
@@ -24,7 +23,6 @@
 ### New features and enhancements
 
 * Add function to compute constraint_mask / alpha following Morice et al. (2021) (!58).
->>>>>>> f0ca3e18
 
 ## 0.2.2 (2025-04-30)
 
