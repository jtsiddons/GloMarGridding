################
# by A. Faulkner
# for python version 3.0 and up
################

<<<<<<< HEAD
from typing import Literal
=======
#global
import sys, os, re
import glob
import os.path
from os import path
from os.path import isfile, join
from warnings import warn

#argument parser
import argparse
from typing import Literal, Optional, Tuple
try:
    from configparser import ConfigParser
except ImportError:
    from ConfigParser import ConfigParser  # ver. < 3.0                                                 

#math tools 
>>>>>>> ca8089ac
import numpy as np

from utils import adjust_small_negative

KrigMethod = Literal["simple", "ordinary"]


def intersect_mtlb(a, b):
    """
    Returns data common between two arrays, a and b, in a sorted order and index vectors for a and b arrays
    Reproduces behaviour of Matlab's intersect function

    Parameters:
    a (array) - 1-D array
    b (array) - 1-D array

    Returns:
    1-D array, c, of common values found in two arrays, a and b, sorted in order
    List of indices, where the common values are located, for array a
    List of indices, where the common values are located, for array b
    """
    a1, ia = np.unique(a, return_index=True)
    b1, ib = np.unique(b, return_index=True)
    aux = np.concatenate((a1, b1))
    aux.sort()
    c = aux[:-1][aux[1:] == aux[:-1]]
    return c, ia[np.isin(a1, c)], ib[np.isin(b1, c)]


def kriging(
    obs_idx: np.ndarray,
    weights: np.ndarray,
    obs: np.ndarray,
    interp_cov: np.ndarray,
    error_cov: np.ndarray,
    remove_obs_mean: int = 0,
    obs_bias: np.ndarray | None = None,
    method: KrigMethod = "simple",
) -> tuple[np.ndarray, np.ndarray]:
    """
    Perform Kriging using a chosen method.

    Get array of krigged observations and anomalies for all grid points in the
    domain.

    Parameters
    ----------
    obs_idx : np.ndarray[int]
        Grid indices with observations.
    weights : np.ndarray[float]
        Weight matrix (inverse of counts of observations).
    obs : np.ndarray[float]
        All point observations/measurements for the chosen date.
    interp_cov : np.ndarray[float]
        Interpolation covariance of all output grid points (each point in time and all points
        against each other).
    error_cov : np.ndarray[float]
        Measurement/Error covariance matrix.
    remove_obs_mean: int
        Should the mean or median from grib_obs be removed and added back onto grib_obs?
        0 = No (default action)
        1 = the mean is removed
        2 = the median is removed
        3 = the spatial meam os removed
    obs_bias : np.ndarray[float] | None
        Bias of all measurement points for a chosen date (corresponds to x_obs).
    method : KrigMethod
        The kriging method to use to fill in the output grid. One of "simple" or "ordinary".

    Returns
    -------
    z_obs : np.ndarray[float]
        Full set of values for the whole domain derived from the observation
        points using the chosen kriging method.
    dz : np.ndarray[float]
        Uncertainty associated with the chosen kriging method.
    """

    if obs_bias is not None:
        print("With bias")
        grid_obs = weights @ (obs - obs_bias)
    else:
        grid_obs = weights @ obs

    if len(grid_obs) > 1:
        grid_obs = np.squeeze(grid_obs)

    assert remove_obs_mean in [0, 1, 2, 3], "Unknown remove_obs_mean value"
    grid_obs_av = None
    if remove_obs_mean == 1:
        grid_obs_av = np.ma.average(grid_obs)
        grid_obs = grid_obs - grid_obs_av
    elif remove_obs_mean == 2:
        grid_obs_av = np.ma.median(grid_obs)
        grid_obs = grid_obs - grid_obs_av
    elif remove_obs_mean == 3:
        grid_obs_av = get_spatial_mean(grid_obs, error_cov)
        grid_obs = grid_obs - grid_obs_av

    print(f"{grid_obs.shape = }")

    if error_cov.shape == interp_cov.shape:
        print(
            "Error covariance supplied is of the same size as interpolation covariance, subsetting to indices of observation grids"
        )
        error_cov = error_cov[obs_idx[:, None], obs_idx[None, :]]

    print(f"{error_cov =}, {error_cov.shape =}")

    # S is the spatial covariance between all "measured" grid points
    # Plus the covariance due to the measurements, i.e. measurement noise, bias
    # noise, and sampling noise (R)
    S = np.asarray(interp_cov[obs_idx[:, None], obs_idx[None, :]])
    S += weights @ error_cov @ weights.T
    print(f"{S =}, {S.shape =}")
    # Ss is the covariance between to be "predicted" grid points (i.e. all) and
    # "measured" points
    Ss = np.asarray(interp_cov[obs_idx, :])
    print(f"{Ss =}, {Ss.shape =}")

    if method.lower() == "simple":
        print("Performing Simple Kriging")
        z_obs, dz = kriging_simple(S, Ss, grid_obs, interp_cov)
    elif method.lower() == "ordinary":
        print("Performing Ordinary Kriging")
        z_obs, dz = kriging_ordinary(S, Ss, grid_obs, interp_cov)
    else:
        raise NotImplementedError(
<<<<<<< HEAD
            f"Kriging method {method} is not implemented. "
            'Expected one of "simple" or "ordinary"'
        )

    if grid_obs_av is not None:
        z_obs = z_obs + grid_obs_av

    return z_obs, dz


def unmasked_kriging(
    unmask_idx: np.ndarray,
    unique_obs_idx: np.ndarray,
    weights: np.ndarray,
    obs: np.ndarray,
    interp_cov: np.ndarray,
    error_cov: np.ndarray,
    remove_obs_mean: int = 0,
    obs_bias: np.ndarray | None = None,
    method: KrigMethod = "simple",
) -> tuple[np.ndarray, np.ndarray]:
    """
    Perform Kriging on a masked grid using a chosen method.

    Get array of krigged observations and anomalies for all grid points in the
    domain.

    Parameters
    ----------
    unmask_idx : np.ndarray[int]
        Indices of all un-masked points for chosen date.
    unique_obs_idx : np.ndarray[int]
        Unique indices of all measurement points for a chosen date, representative of the indices of gridboxes, which have => 1 measurement.
    weights : np.ndarray[float]
        Weight matrix (inverse of counts of observations).
    obs : np.ndarray[float]
        All point observations/measurements for the chosen date.
    interp_cov : np.ndarray[float]
        Interpolation covariance of all output grid points (each point in time and all points
        against each other).
    error_cov : np.ndarray[float]
        Measurement/Error covariance matrix.
    remove_obs_mean: int
        Should the mean or median from grib_obs be removed and added back onto grib_obs?
        0 = No (default action)
        1 = the mean is removed
        2 = the median is removed
        3 = the spatial meam os removed
    obs_bias : np.ndarray[float] | None
        Bias of all measurement points for a chosen date (corresponds to x_obs).
    method : KrigMethod
        The kriging method to use to fill in the output grid. One of "simple" or "ordinary".

    Returns
    -------
    z_obs : np.ndarray[float]
        Full set of values for the whole domain derived from the observation
        points using the chosen kriging method.
    dz : np.ndarray[float]
        Uncertainty associated with the chosen kriging method.
    """
    obs_idx = get_unmasked_obs_indices(unmask_idx, unique_obs_idx)

    return kriging(
        obs_idx, weights, obs, interp_cov, error_cov, remove_obs_mean, obs_bias, method
    )


def get_unmasked_obs_indices(
    unmask_idx: np.ndarray,
    unique_obs_idx: np.ndarray,
) -> np.ndarray:
    """
    Get grid indices with observations from un-masked grid-box indices and unique
    grid-box indices with observations.

    Parameters
    ----------
    unmask_idx : np.ndarray[int]
        List of all unmasked grid-box indices.
    unique_obs_idx : np.ndarray[int]
        Indices of grid-boxes with observations.

    Returns
    -------
    obs_idx : np.ndarray[int]
        Subset of grid-box indices containing observations that are unmasked.
    """
    unmask_idx = np.squeeze(unmask_idx) if unmask_idx.ndim > 1 else unmask_idx
    _, obs_idx, _ = intersect_mtlb(unmask_idx, unique_obs_idx)
    # index of the sorted unique (iid) in the full iid array
    obs_idx = obs_idx.astype(int)

    return obs_idx


=======
            f"Kriging method {method} is not implemented. " 
            "Expected one of \"simple\" or \"ordinary\"")
    
    
>>>>>>> ca8089ac
def kriging_simple(
    S: np.ndarray,
    Ss: np.ndarray,
    grid_obs: np.ndarray,
    cci_covariance: np.ndarray,
) -> tuple[np.ndarray, np.ndarray]:
    """
    Perform Simple Kriging

    Parameters
    ----------
    S : np.ndarray[float]
        Spatial covariance between all measured grid points plus the
        covariance due to measurements (i.e. measurement noise, bias noise, and
        sampling noise).
    Ss : np.ndarray[float]
        Covariance between the all (predicted) grid points and measured points.
    grid_obs : np.ndarray[float]
        Gridded measurements (all measurement points averaged onto the output gridboxes).
    cci_covariance : np.ndarray[float]
        Covariance of all grid points (each point in time and all points
        against each other).

    Returns
    -------
    z_obs : np.ndarray[float]
        Full set of values for the whole domain derived from the observation
        points using simple kriging.
    dz : np.ndarray[float]
        Uncertainty associated with the simple kriging.
    """
    G = np.linalg.solve(S, Ss).T
    print(f"{G.shape = }")
    print(f"{grid_obs.shape =}")
    z_obs = G @ grid_obs
    print(f"{z_obs =}")

    G = G @ Ss
<<<<<<< HEAD
    dz = np.sqrt(np.diag(cci_covariance - G))
    print(f"{dz =}")
=======
    print(f'{G =}')
    dz_squared = (np.diag(cci_covariance - G))
    adjust_small_negative(dz_squared)
    dz = np.sqrt(dz_squared)
    print(f'{dz =}')
>>>>>>> ca8089ac
    dz[np.isnan(dz)] = 0.0

    print("Simple Kriging Complete")
    return z_obs, dz


def kriging_ordinary(
    S: np.ndarray,
    Ss: np.ndarray,
    grid_obs: np.ndarray,
    cci_covariance: np.ndarray,
) -> tuple[np.ndarray, np.ndarray]:
    """
    Perform Ordinary Kriging

    Parameters
    ----------
    S : np.ndarray[float]
        Spatial covariance between all measured grid points plus the
        covariance due to measurements (i.e. measurement noise, bias noise, and
        sampling noise).
    Ss : np.ndarray[float]
        Covariance between the all (predicted) grid points and measured points.
    grid_obs : np.ndarray[float]
        Gridded measurements (all measurement points averaged onto the output gridboxes).
    cci_covariance : np.ndarray[float]
        Covariance of all grid points (each point in time and all points
        against each other).

    Returns
    -------
    z_obs : np.ndarray[float]
        Full set of values for the whole domain derived from the observation
        points using ordinary kriging.
    dz : np.ndarray[float]
        Uncertainty associated with the ordinary kriging.
    """

    # Convert to ordinary kriging, add Lagrangian multiplier
    N, M = Ss.shape
    S = np.block([[S, np.ones((N, 1))], [np.ones((1, N)), 0]])
    Ss = np.concatenate((Ss, np.ones((1, M))), axis=0)
    grid_obs = np.append(grid_obs, 0)

    G = np.linalg.solve(S, Ss).T
    alpha = G[:, -1]
    z_obs = G @ grid_obs

    G = G @ Ss
    dz_squared = (np.diag(cci_covariance - G) - alpha)
    adjust_small_negative(dz_squared)
    dz = np.sqrt(dz_squared)
    # dz[np.isnan(dz)] = 0.0

    print("Ordinary Kriging Complete")
    return z_obs, dz


def result_reshape_2d(result_1d, iid, grid_2d):
    """
    Returns reshaped krigged output array, from 1-D into 2-D reproducing Matlab's functionality (going over all rows first, before moving onto columns)

    Parameters:
    result_1d (array) - krigged output array in 1-D
    iid (array) - mask array indicating locations of water regions in the domain
    grid_2d (array) - 2-D array of the output domain

    Returns:
    Krigged result over water areas on a 2-D domain grid with masked land areas
    """
    result_1d = result_1d.astype("float")
    grid_2d = grid_2d.astype("float")

    if grid_2d.ndim > 1:
        grid_2d_flat = grid_2d.flatten()

    to_modify = np.zeros(grid_2d_flat.shape)

    if iid.ndim > 1:
        iid = np.squeeze(iid)
    indexes = iid

    landmask = np.copy(grid_2d_flat)
    # print(landmask)

    if ~np.isnan(landmask).any():
        landmask = landmask.astype("float")
        landmask[landmask == 0] = np.nan

    replacements = result_1d
    for index, replacement in zip(indexes, replacements):
        to_modify[index] = replacement
    # to_modify = to_modify * landmask
    to_modify = np.where(np.isnan(landmask), np.nan, to_modify)
    result_2d = np.reshape(to_modify, (grid_2d.shape))
    return result_2d


def watermask(ds_masked):
    try:
        water_mask = np.copy(ds_masked.variables["landmask"][:, :])
    except KeyError:
        # water_mask = np.copy(ds_masked.variables['land_sea_mask'][:,:])
        water_mask = np.copy(ds_masked.variables["landice_sea_mask"][:, :])
    """
    water_mask[~np.isnan(water_mask)] = 1
    water_mask[np.isnan(water_mask)] = 0
    """

    # print(np.shape(water_mask))
    water_idx = np.asarray(
        np.where(water_mask.flatten() == 1)
    )  # this idx is returned as a row-major
    # water_idx = np.asarray(np.where(water_mask.flatten(order='F') == 1)) #this idx is returned as a column-major
    print(f"{water_idx=}")
    return water_mask, water_idx


def kriging_main(
    covariance,
    cond_df,
    ds_masked,
    flattened_idx,
    obs_cov,
    W,
    bias=False,
    kriging_method: KrigMethod = "simple",
):
    try:
        obs = cond_df["sst_anomaly"].values  # cond_df['cci_anomalies'].values
    except KeyError:
        obs = cond_df["obs_anomalies"].values
    """
    print('CHECK BIAS AND SST HAVE SAME LENGHT')
    print(len(obs))
    print(len(bias))
    """
    # print('1 - DONE')
    # water_mask, water_idx = watermask(ds, ds_var, timestep)
    water_mask, water_idx = watermask(ds_masked)
    obs_idx = flattened_idx
    unique_obs_idx = np.unique(obs_idx)
    # print('2 - DONE')
    # _,ia,_ = intersect_mtlb(water_idx,unique_obs_idx)
    # W = np.zeros((int(max(unique_obs_idx.shape)),int(max(obs_idx.shape))))
    # for k in range(max(unique_obs_idx.shape)):
    # q = [i for i, x in enumerate(obs_idx) if x == unique_obs_idx[k]]
    # for i in range(len(q)):
    # qq = q[i]
    # W[k,qq] = np.divide(1, len(q))
    obs_bias = None
    if bias:
        obs_bias = cond_df["hadsst_bias"].values
    z_obs, dz = unmasked_kriging(
        water_idx,
        unique_obs_idx,
        W,
        obs,
        covariance,
        obs_cov,
        obs_bias=obs_bias,
        method=kriging_method,
    )
    # print('3 - DONE')
    return (
        result_reshape_2d(z_obs, water_idx, water_mask),
        result_reshape_2d(dz, water_idx, water_mask),
    )


def krige_for_esa_values_only(
    iid, uind, W, x_obs, cci_covariance, bias=False, clim=False
):
    # this basicallt removes the R matrix (which is the obs covariance that has noise, uncertainty etc) as we use actuall ESA CCI SST anomaly values that we take as ground truth and therefore we assume they have no uncertainty or bias
    """
    Returns arrays of krigged observations and anomalies for all grid points in the domain

    Parameters:
    iid (list) - ID of all measurement points for the chosen date
    x_obs (list) - all point observations for the chosen date
    clim (list) - climatology values for all observation points
    bias (list) - bias for all observation points
    covx (array) - measurement covariance matrix
    cci_covariance (array) - covariance of all CCI grid points (each point in time and all points against each other)
    df (dataframe) - dataframe containing all information and observations for a chosen date

    Returns:
    Full set of values for the whole domain derived from observation points using Simple Kriging
    Uncertainty associated using Simple Kriging
    Full set of values for the whole domain derived from observation points using Ordinary Kriging
    Uncertainty associated using Ordinary Kriging
    """
    # So Now we can get to the part where we krige the grid
    # bias = np.array(bias)
    # bias[np.isnan(bias)] = 0
    if iid.ndim > 1:
        iid = np.squeeze(iid)
    print("iid", iid)
    print("uind", uind)
    _, ia, _ = intersect_mtlb(iid, uind)
    ia = ia.astype(int)
    print("ia", ia)

    # ICOADS obs
    sst_obs = W @ x_obs  # - clim[ia] - bias[ia]
    print("SST OBS", sst_obs)

    # S is the spatial covariance between all "measured" grid points
    covar = np.copy(cci_covariance)
    S = covar[ia[:, None], ia[None, :]]
    print("S", S)

    # Ss is the covariance between to be "predicted" grid points (i.e. all) and "measured" points
    Ss = covar[ia, :]
    print("Ss", Ss)

    # G is the weight vector for Simple Kriging
    G = np.transpose(Ss) @ np.linalg.inv(S)
    z_obs_sk = G @ sst_obs
    print("G", G)
    print("z obs sk", z_obs_sk)
    CG = G @ Ss
    print("CG", CG)
    diagonal = np.diag(covar - CG)
    # diagonal[abs(diagonal) < 1e-15] = 0.0
    dz_sk = np.sqrt(diagonal)
    dz_sk[np.isnan(dz_sk)] = 0.0
    print("dz_sk", dz_sk)
    print("Simple Kriging Done")

    # Now we will convert to ordinary kriging
    S_ = np.concatenate((S, np.ones((len(ia), 1))), axis=1)
    S = np.concatenate((S_, np.ones((1, len(ia) + 1))), axis=0)
    # add a Lagrangian multiplier
    S[-1, -1] = 0

    Ss = np.concatenate((Ss, np.ones((1, len(iid)))), axis=0)

    G = np.transpose(Ss) @ np.linalg.inv(np.matrix(S))
    CG = G @ Ss

    sst_obs0 = np.append(sst_obs, 0)
    z_obs_ok = np.transpose(G @ sst_obs0)

    alpha = G[:, -1]

    diagonal = (np.diag(covar - CG)).reshape(-1, 1)
    dz_ok = np.sqrt(diagonal - alpha)

    print("Ordinary Kriging Done")
    # get rid of resulting double brackets
    a = np.squeeze(np.asarray(z_obs_sk))
    b = np.squeeze(np.asarray(dz_sk))
    c = np.squeeze(np.asarray(z_obs_ok))
    d = np.squeeze(np.asarray(dz_ok))
    return a, b, c, d


def get_spatial_mean(grid_obs: np.ndarray, covx: np.ndarray) -> float:
    """
    Get spatial mean accounting for auto-correlation.

    Parameters
    ==========

    grid_obs : np.ndarray
        Vector containing observations
    covx : np.ndarray
        Observation covariance matrix

    Returns
    =======
    spatial_mean : float
        The spatial mean defined as (1^T x C^{-1} x 1)^{-1} * (1^T x C^{-1} x z)

    Reference
    =========
    https://www.css.cornell.edu/faculty/dgr2/_static/files/distance_ed_geostats/ov5.pdf
    """
    n = len(grid_obs)
    ones = np.ones(n)
    invcov = ones.T @ np.linalg.inv(covx)

    return float(1 / (invcov @ ones) * (invcov @ grid_obs))<|MERGE_RESOLUTION|>--- conflicted
+++ resolved
@@ -3,27 +3,7 @@
 # for python version 3.0 and up
 ################
 
-<<<<<<< HEAD
 from typing import Literal
-=======
-#global
-import sys, os, re
-import glob
-import os.path
-from os import path
-from os.path import isfile, join
-from warnings import warn
-
-#argument parser
-import argparse
-from typing import Literal, Optional, Tuple
-try:
-    from configparser import ConfigParser
-except ImportError:
-    from ConfigParser import ConfigParser  # ver. < 3.0                                                 
-
-#math tools 
->>>>>>> ca8089ac
 import numpy as np
 
 from utils import adjust_small_negative
@@ -152,7 +132,6 @@
         z_obs, dz = kriging_ordinary(S, Ss, grid_obs, interp_cov)
     else:
         raise NotImplementedError(
-<<<<<<< HEAD
             f"Kriging method {method} is not implemented. "
             'Expected one of "simple" or "ordinary"'
         )
@@ -249,12 +228,6 @@
     return obs_idx
 
 
-=======
-            f"Kriging method {method} is not implemented. " 
-            "Expected one of \"simple\" or \"ordinary\"")
-    
-    
->>>>>>> ca8089ac
 def kriging_simple(
     S: np.ndarray,
     Ss: np.ndarray,
@@ -293,16 +266,11 @@
     print(f"{z_obs =}")
 
     G = G @ Ss
-<<<<<<< HEAD
-    dz = np.sqrt(np.diag(cci_covariance - G))
-    print(f"{dz =}")
-=======
     print(f'{G =}')
     dz_squared = (np.diag(cci_covariance - G))
     adjust_small_negative(dz_squared)
     dz = np.sqrt(dz_squared)
     print(f'{dz =}')
->>>>>>> ca8089ac
     dz[np.isnan(dz)] = 0.0
 
     print("Simple Kriging Complete")
