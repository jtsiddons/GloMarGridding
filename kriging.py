--- conflicted
+++ resolved
@@ -10,7 +10,7 @@
 
 
 def intersect_mtlb(a, b):
-    '''
+    """
     Returns data common between two arrays, a and b, in a sorted order and index vectors for a and b arrays
     Reproduces behaviour of Matlab's intersect function
 
@@ -22,13 +22,13 @@
     1-D array, c, of common values found in two arrays, a and b, sorted in order
     List of indices, where the common values are located, for array a
     List of indices, where the common values are located, for array b
-    '''
+    """
     a1, ia = np.unique(a, return_index=True)
     b1, ib = np.unique(b, return_index=True)
     aux = np.concatenate((a1, b1))
     aux.sort()
     c = aux[:-1][aux[1:] == aux[:-1]]
-    return c, ia[np.isin(a1, c)], ib[np.isin(b1, c)]  
+    return c, ia[np.isin(a1, c)], ib[np.isin(b1, c)]
 
 
 def kriging(
@@ -37,14 +37,10 @@
     obs: np.ndarray,
     interp_cov: np.ndarray,
     error_cov: np.ndarray,
-    remove_obs_mean: int=0,
+    remove_obs_mean: int = 0,
     obs_bias: np.ndarray | None = None,
     method: KrigMethod = "simple",
-<<<<<<< HEAD
 ) -> tuple[np.ndarray, np.ndarray]:
-
-=======
-) -> Tuple[np.ndarray, np.ndarray]:
     """
     Perform Kriging using a chosen method.
 
@@ -64,6 +60,12 @@
         against each other).
     error_cov : np.ndarray[float]
         Measurement/Error covariance matrix.
+    remove_obs_mean: int
+        Should the mean or median from grib_obs be removed and added back onto grib_obs?
+        0 = No (default action)
+        1 = the mean is removed
+        2 = the median is removed
+        3 = the spatial meam os removed
     obs_bias : np.ndarray[float] | None
         Bias of all measurement points for a chosen date (corresponds to x_obs).
     method : KrigMethod
@@ -77,7 +79,7 @@
     dz : np.ndarray[float]
         Uncertainty associated with the chosen kriging method.
     """
->>>>>>> ee4d64b8
+
     if obs_bias is not None:
         print("With bias")
         grid_obs = weights @ (obs - obs_bias)
@@ -87,8 +89,7 @@
     if len(grid_obs) > 1:
         grid_obs = np.squeeze(grid_obs)
 
-<<<<<<< HEAD
-    assert remove_obs_mean in [0, 1, 2, 3], 'Unknown remove_obs_mean value'
+    assert remove_obs_mean in [0, 1, 2, 3], "Unknown remove_obs_mean value"
     grid_obs_av = None
     if remove_obs_mean == 1:
         grid_obs_av = np.ma.average(grid_obs)
@@ -99,14 +100,8 @@
     elif remove_obs_mean == 3:
         grid_obs_av = get_spatial_mean(grid_obs, error_cov)
         grid_obs = grid_obs - grid_obs_av
-        
-    print(f'{grid_obs.shape = }')
-    # S is the spatial covariance between all "measured" grid points 
-    # Plus the covariance due to the measurements, i.e. measurement noise, bias
-    # noise, and sampling noise (R)
-=======
+
     print(f"{grid_obs.shape = }")
->>>>>>> ee4d64b8
 
     if error_cov.shape == interp_cov.shape:
         print(
@@ -122,15 +117,10 @@
     S = np.asarray(interp_cov[obs_idx[:, None], obs_idx[None, :]])
     S += weights @ error_cov @ weights.T
     print(f"{S =}, {S.shape =}")
-
     # Ss is the covariance between to be "predicted" grid points (i.e. all) and
     # "measured" points
     Ss = np.asarray(interp_cov[obs_idx, :])
-<<<<<<< HEAD
-    print(f'{Ss =}, {Ss.shape =}')
-=======
     print(f"{Ss =}, {Ss.shape =}")
->>>>>>> ee4d64b8
 
     if method.lower() == "simple":
         print("Performing Simple Kriging")
@@ -140,29 +130,14 @@
         z_obs, dz = kriging_ordinary(S, Ss, grid_obs, interp_cov)
     else:
         raise NotImplementedError(
-<<<<<<< HEAD
-            f"Kriging method {method} is not implemented. " 
-            "Expected one of \"simple\" or \"ordinary\"")
-
-    if grid_obs_av is not None:
-        z_obs = z_obs + grid_obs_av
-
-    return z_obs, dz
-
-
-def kriging(
-    iid: np.ndarray,
-    uind: np.ndarray,
-    W: np.ndarray,
-    x_obs: np.ndarray,
-    cci_covariance: np.ndarray,
-    covx: np.ndarray,
-    remove_obs_mean: int=0,
-    x_bias: np.ndarray | None = None,
-=======
             f"Kriging method {method} is not implemented. "
             'Expected one of "simple" or "ordinary"'
         )
+
+    if grid_obs_av is not None:
+        z_obs = z_obs + grid_obs_av
+
+    return z_obs, dz
 
 
 def unmasked_kriging(
@@ -172,8 +147,8 @@
     obs: np.ndarray,
     interp_cov: np.ndarray,
     error_cov: np.ndarray,
-    obs_bias: Optional[np.ndarray] = None,
->>>>>>> ee4d64b8
+    remove_obs_mean: int = 0,
+    obs_bias: np.ndarray | None = None,
     method: KrigMethod = "simple",
 ) -> tuple[np.ndarray, np.ndarray]:
     """
@@ -195,20 +170,15 @@
     interp_cov : np.ndarray[float]
         Interpolation covariance of all output grid points (each point in time and all points
         against each other).
-<<<<<<< HEAD
-    covx : np.ndarray[float]
-        Measurement covariance matrix.
+    error_cov : np.ndarray[float]
+        Measurement/Error covariance matrix.
     remove_obs_mean: int
         Should the mean or median from grib_obs be removed and added back onto grib_obs?
         0 = No (default action)
         1 = the mean is removed
         2 = the median is removed
-    x_bias : np.ndarray[float] | None
-=======
-    error_cov : np.ndarray[float]
-        Measurement/Error covariance matrix.
+        3 = the spatial meam os removed
     obs_bias : np.ndarray[float] | None
->>>>>>> ee4d64b8
         Bias of all measurement points for a chosen date (corresponds to x_obs).
     method : KrigMethod
         The kriging method to use to fill in the output grid. One of "simple" or "ordinary".
@@ -221,58 +191,11 @@
     dz : np.ndarray[float]
         Uncertainty associated with the chosen kriging method.
     """
-<<<<<<< HEAD
-    iid = np.squeeze(iid) if iid.ndim > 1 else iid
-    _, ia, _ = intersect_mtlb(iid, uind)
-    ia = ia.astype(int) #index of the sorted unique (iid) in the full iid array
-
-    if x_bias is not None:
-        print("With bias")
-        grid_obs = W @ (x_obs - x_bias)  # - clim[ia] - bias[ia]
-    else:
-        grid_obs = W @ x_obs
-    
-    if len(grid_obs) > 1:
-        grid_obs = np.squeeze(grid_obs)
-    print(f'{grid_obs.shape = }')
-
-    assert remove_obs_mean in [0, 1, 2, 3], 'Unknown remove_obs_mean value'
-    grid_obs_av = None
-    if remove_obs_mean == 1:
-        grid_obs_av = np.ma.average(grid_obs)
-        grid_obs = grid_obs - grid_obs_av
-    elif remove_obs_mean == 2:
-        grid_obs_av = np.ma.median(grid_obs)
-        grid_obs = grid_obs - grid_obs_av
-    elif remove_obs_mean == 3:
-        grid_obs_av = get_spatial_mean(grid_obs, covx)
-        grid_obs = grid_obs - grid_obs_av
-
-    # S is the spatial covariance between all "measured" grid points 
-    # Plus the covariance due to the measurements, i.e. measurement noise, bias
-    # noise, and sampling noise (R)
-    S = np.asarray(cci_covariance[iid[:, None], iid[None, :]])
-    S += W @ covx @ W.T
-    print(f'{S =}')
-    # Ss is the covariance between to be "predicted" grid points (i.e. all) and
-    # "measured" points 
-    Ss = np.asarray(cci_covariance[iid, :])
-    print(f'{Ss =}')
-    
-    if method.lower() == "simple":
-        print("Performing Simple Kriging")
-        z_obs, dz = kriging_simple(S, Ss, grid_obs, cci_covariance)
-    elif method.lower() == "ordinary":
-        print("Performing Ordinary Kriging")
-        z_obs, dz = kriging_ordinary(S, Ss, grid_obs, cci_covariance)
-    else:
-        raise NotImplementedError(
-            f"Kriging method {method} is not implemented. " 
-            "Expected one of \"simple\" or \"ordinary\"")
-=======
     obs_idx = get_unmasked_obs_indices(unmask_idx, unique_obs_idx)
 
-    return kriging(obs_idx, weights, obs, interp_cov, error_cov, obs_bias, method)
+    return kriging(
+        obs_idx, weights, obs, interp_cov, error_cov, remove_obs_mean, obs_bias, method
+    )
 
 
 def get_unmasked_obs_indices(
@@ -299,13 +222,8 @@
     _, obs_idx, _ = intersect_mtlb(unmask_idx, unique_obs_idx)
     # index of the sorted unique (iid) in the full iid array
     obs_idx = obs_idx.astype(int)
->>>>>>> ee4d64b8
-
-    if grid_obs_av is not None:
-        z_obs = z_obs + grid_obs_av
-
-    return z_obs, dz
-
+
+    return obs_idx
 
 
 def kriging_simple(
@@ -340,14 +258,14 @@
         Uncertainty associated with the simple kriging.
     """
     G = np.linalg.solve(S, Ss).T
-    print(f'{G.shape = }')
-    print(f'{grid_obs.shape =}')
+    print(f"{G.shape = }")
+    print(f"{grid_obs.shape =}")
     z_obs = G @ grid_obs
-    print(f'{z_obs =}')
-          
+    print(f"{z_obs =}")
+
     G = G @ Ss
     dz = np.sqrt(np.diag(cci_covariance - G))
-    print(f'{dz =}')
+    print(f"{dz =}")
     dz[np.isnan(dz)] = 0.0
 
     print("Simple Kriging Complete")
@@ -405,7 +323,7 @@
 
 
 def result_reshape_2d(result_1d, iid, grid_2d):
-    '''
+    """
     Returns reshaped krigged output array, from 1-D into 2-D reproducing Matlab's functionality (going over all rows first, before moving onto columns)
 
     Parameters:
@@ -415,95 +333,114 @@
 
     Returns:
     Krigged result over water areas on a 2-D domain grid with masked land areas
-    '''
-    result_1d = result_1d.astype('float')
-    grid_2d = grid_2d.astype('float')
-    
+    """
+    result_1d = result_1d.astype("float")
+    grid_2d = grid_2d.astype("float")
+
     if grid_2d.ndim > 1:
         grid_2d_flat = grid_2d.flatten()
-    
+
     to_modify = np.zeros(grid_2d_flat.shape)
-    
+
     if iid.ndim > 1:
         iid = np.squeeze(iid)
     indexes = iid
 
     landmask = np.copy(grid_2d_flat)
-    #print(landmask)
-    
-    if(~np.isnan(landmask).any()):
-        landmask = landmask.astype('float')
+    # print(landmask)
+
+    if ~np.isnan(landmask).any():
+        landmask = landmask.astype("float")
         landmask[landmask == 0] = np.nan
 
     replacements = result_1d
-    for (index, replacement) in zip(indexes, replacements):
-      to_modify[index] = replacement
-    #to_modify = to_modify * landmask
+    for index, replacement in zip(indexes, replacements):
+        to_modify[index] = replacement
+    # to_modify = to_modify * landmask
     to_modify = np.where(np.isnan(landmask), np.nan, to_modify)
     result_2d = np.reshape(to_modify, (grid_2d.shape))
-    return(result_2d)
- 
+    return result_2d
+
 
 def watermask(ds_masked):
     try:
-        water_mask = np.copy(ds_masked.variables['landmask'][:,:])
+        water_mask = np.copy(ds_masked.variables["landmask"][:, :])
     except KeyError:
-        #water_mask = np.copy(ds_masked.variables['land_sea_mask'][:,:])
-        water_mask = np.copy(ds_masked.variables['landice_sea_mask'][:,:])
+        # water_mask = np.copy(ds_masked.variables['land_sea_mask'][:,:])
+        water_mask = np.copy(ds_masked.variables["landice_sea_mask"][:, :])
     """
     water_mask[~np.isnan(water_mask)] = 1
     water_mask[np.isnan(water_mask)] = 0
     """
-    
-    #print(np.shape(water_mask))
-    water_idx = np.asarray(np.where(water_mask.flatten() == 1)) #this idx is returned as a row-major
-    #water_idx = np.asarray(np.where(water_mask.flatten(order='F') == 1)) #this idx is returned as a column-major
-    print(f'{water_idx=}')
+
+    # print(np.shape(water_mask))
+    water_idx = np.asarray(
+        np.where(water_mask.flatten() == 1)
+    )  # this idx is returned as a row-major
+    # water_idx = np.asarray(np.where(water_mask.flatten(order='F') == 1)) #this idx is returned as a column-major
+    print(f"{water_idx=}")
     return water_mask, water_idx
 
 
-
-def kriging_main(covariance, cond_df, ds_masked, flattened_idx, obs_cov, W, bias=False, kriging_method: KrigMethod = "simple"):
+def kriging_main(
+    covariance,
+    cond_df,
+    ds_masked,
+    flattened_idx,
+    obs_cov,
+    W,
+    bias=False,
+    kriging_method: KrigMethod = "simple",
+):
     try:
-        obs = cond_df['sst_anomaly'].values #cond_df['cci_anomalies'].values
+        obs = cond_df["sst_anomaly"].values  # cond_df['cci_anomalies'].values
     except KeyError:
-        obs = cond_df['obs_anomalies'].values
+        obs = cond_df["obs_anomalies"].values
     """
     print('CHECK BIAS AND SST HAVE SAME LENGHT')
     print(len(obs))
     print(len(bias))
     """
-    #print('1 - DONE')
-    #water_mask, water_idx = watermask(ds, ds_var, timestep)
+    # print('1 - DONE')
+    # water_mask, water_idx = watermask(ds, ds_var, timestep)
     water_mask, water_idx = watermask(ds_masked)
     obs_idx = flattened_idx
     unique_obs_idx = np.unique(obs_idx)
-    #print('2 - DONE')
+    # print('2 - DONE')
     # _,ia,_ = intersect_mtlb(water_idx,unique_obs_idx)
-    #W = np.zeros((int(max(unique_obs_idx.shape)),int(max(obs_idx.shape))))
-    #for k in range(max(unique_obs_idx.shape)):
-        #q = [i for i, x in enumerate(obs_idx) if x == unique_obs_idx[k]]
-        #for i in range(len(q)):
-            #qq = q[i]
-            #W[k,qq] = np.divide(1, len(q))
+    # W = np.zeros((int(max(unique_obs_idx.shape)),int(max(obs_idx.shape))))
+    # for k in range(max(unique_obs_idx.shape)):
+    # q = [i for i, x in enumerate(obs_idx) if x == unique_obs_idx[k]]
+    # for i in range(len(q)):
+    # qq = q[i]
+    # W[k,qq] = np.divide(1, len(q))
     obs_bias = None
     if bias:
-        obs_bias = cond_df['hadsst_bias'].values
-    z_obs, dz = unmasked_kriging(water_idx, unique_obs_idx, W, obs, covariance, obs_cov, x_bias=obs_bias, method=kriging_method)
-    #print('3 - DONE')
+        obs_bias = cond_df["hadsst_bias"].values
+    z_obs, dz = unmasked_kriging(
+        water_idx,
+        unique_obs_idx,
+        W,
+        obs,
+        covariance,
+        obs_cov,
+        obs_bias=obs_bias,
+        method=kriging_method,
+    )
+    # print('3 - DONE')
     return (
         result_reshape_2d(z_obs, water_idx, water_mask),
         result_reshape_2d(dz, water_idx, water_mask),
     )
 
 
-
-
-def krige_for_esa_values_only(iid, uind, W, x_obs, cci_covariance, bias=False, clim=False):
-    #this basicallt removes the R matrix (which is the obs covariance that has noise, uncertainty etc) as we use actuall ESA CCI SST anomaly values that we take as ground truth and therefore we assume they have no uncertainty or bias
-    '''
+def krige_for_esa_values_only(
+    iid, uind, W, x_obs, cci_covariance, bias=False, clim=False
+):
+    # this basicallt removes the R matrix (which is the obs covariance that has noise, uncertainty etc) as we use actuall ESA CCI SST anomaly values that we take as ground truth and therefore we assume they have no uncertainty or bias
+    """
     Returns arrays of krigged observations and anomalies for all grid points in the domain
-    
+
     Parameters:
     iid (list) - ID of all measurement points for the chosen date
     x_obs (list) - all point observations for the chosen date
@@ -518,66 +455,66 @@
     Uncertainty associated using Simple Kriging
     Full set of values for the whole domain derived from observation points using Ordinary Kriging
     Uncertainty associated using Ordinary Kriging
-    '''
-    #So Now we can get to the part where we krige the grid 
-    #bias = np.array(bias)
-    #bias[np.isnan(bias)] = 0
+    """
+    # So Now we can get to the part where we krige the grid
+    # bias = np.array(bias)
+    # bias[np.isnan(bias)] = 0
     if iid.ndim > 1:
         iid = np.squeeze(iid)
-    print('iid', iid)
-    print('uind', uind)
-    _,ia,_ = intersect_mtlb(iid,uind)
+    print("iid", iid)
+    print("uind", uind)
+    _, ia, _ = intersect_mtlb(iid, uind)
     ia = ia.astype(int)
-    print('ia', ia)
-    
-    #ICOADS obs  
-    sst_obs = W @ x_obs #- clim[ia] - bias[ia] 
-    print('SST OBS', sst_obs)
-    
-    #S is the spatial covariance between all "measured" grid points 
+    print("ia", ia)
+
+    # ICOADS obs
+    sst_obs = W @ x_obs  # - clim[ia] - bias[ia]
+    print("SST OBS", sst_obs)
+
+    # S is the spatial covariance between all "measured" grid points
     covar = np.copy(cci_covariance)
-    S  = covar[ia[:,None],ia[None,:]]
-    print('S', S)
-    
-    #Ss is the covariance between to be "predicted" grid points (i.e. all) and "measured" points 
-    Ss = covar[ia,:]      
-    print('Ss', Ss)
-    
-    #G is the weight vector for Simple Kriging 
+    S = covar[ia[:, None], ia[None, :]]
+    print("S", S)
+
+    # Ss is the covariance between to be "predicted" grid points (i.e. all) and "measured" points
+    Ss = covar[ia, :]
+    print("Ss", Ss)
+
+    # G is the weight vector for Simple Kriging
     G = np.transpose(Ss) @ np.linalg.inv(S)
     z_obs_sk = G @ sst_obs
-    print('G', G)
-    print('z obs sk', z_obs_sk)
+    print("G", G)
+    print("z obs sk", z_obs_sk)
     CG = G @ Ss
-    print('CG', CG)
-    diagonal = np.diag(covar-CG)
-    #diagonal[abs(diagonal) < 1e-15] = 0.0
+    print("CG", CG)
+    diagonal = np.diag(covar - CG)
+    # diagonal[abs(diagonal) < 1e-15] = 0.0
     dz_sk = np.sqrt(diagonal)
     dz_sk[np.isnan(dz_sk)] = 0.0
-    print('dz_sk', dz_sk)
-    print('Simple Kriging Done')
-    
-    #Now we will convert to ordinary kriging 
-    S_ = np.concatenate((S, np.ones((len(ia),1))), axis=1)
-    S= np.concatenate((S_, np.ones((1,len(ia)+1))), axis=0)
-    #add a Lagrangian multiplier
+    print("dz_sk", dz_sk)
+    print("Simple Kriging Done")
+
+    # Now we will convert to ordinary kriging
+    S_ = np.concatenate((S, np.ones((len(ia), 1))), axis=1)
+    S = np.concatenate((S_, np.ones((1, len(ia) + 1))), axis=0)
+    # add a Lagrangian multiplier
     S[-1, -1] = 0
 
-    Ss = np.concatenate((Ss, np.ones((1,len(iid)))), axis = 0)
-    
+    Ss = np.concatenate((Ss, np.ones((1, len(iid)))), axis=0)
+
     G = np.transpose(Ss) @ np.linalg.inv(np.matrix(S))
-    CG = G @ Ss 
-    
+    CG = G @ Ss
+
     sst_obs0 = np.append(sst_obs, 0)
-    z_obs_ok = np.transpose(G @ sst_obs0) 
-    
-    alpha = G[:,-1]
-
-    diagonal = (np.diag(covar-CG)).reshape(-1,1)
-    dz_ok = np.sqrt(diagonal-alpha)
-
-    print('Ordinary Kriging Done')
-    #get rid of resulting double brackets
+    z_obs_ok = np.transpose(G @ sst_obs0)
+
+    alpha = G[:, -1]
+
+    diagonal = (np.diag(covar - CG)).reshape(-1, 1)
+    dz_ok = np.sqrt(diagonal - alpha)
+
+    print("Ordinary Kriging Done")
+    # get rid of resulting double brackets
     a = np.squeeze(np.asarray(z_obs_sk))
     b = np.squeeze(np.asarray(dz_sk))
     c = np.squeeze(np.asarray(z_obs_ok))
@@ -609,5 +546,5 @@
     n = len(grid_obs)
     ones = np.ones(n)
     invcov = ones.T @ np.linalg.inv(covx)
-    
-    return float(1/(invcov @ ones) * (invcov @ grid_obs))+
+    return float(1 / (invcov @ ones) * (invcov @ grid_obs))