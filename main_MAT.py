--- conflicted
+++ resolved
@@ -388,7 +388,6 @@
                 #match gridded observations to ellipse parameters
                 cond_df = obs_module.match_ellipse_parameters_to_gridded_obs(month_ellipse_param, cond_df, mask_ds)
                 
-<<<<<<< HEAD
                 cond_df["gridbox"] = day_flat_idx #.values.reshape(-1)
                 gridbox_counts = cond_df['gridbox'].value_counts()
                 gridbox_count_np = gridbox_counts.to_numpy()
@@ -397,8 +396,6 @@
                 water_mask = np.copy(mask_ds.variables['landice_sea_mask'][:,:])
                 grid_obs_2d = krig_module.result_reshape_2d(gridbox_count_np, gridbox_id_np, water_mask)
                 
-=======
->>>>>>> e8734ca8
                 obs_covariance, W = obs_module.measurement_covariance(cond_df, day_flat_idx, sig_ms=0.73, sig_mb=0.24, sig_bs=1.47, sig_bb=0.38)
                 print(obs_covariance)
                 print(W)
@@ -429,10 +426,7 @@
                 #This writes each time slice to the netCDF
                 ok[timestep,:,:] = obs_ok_2d.astype(np.float32) #ordinary_kriging
                 dz_ok[timestep,:,:] = dz_ok_2d.astype(np.float32) #ordinary_kriging
-<<<<<<< HEAD
                 grid_obs[timestep,:,:] = grid_obs_2d.astype(np.float32)
-=======
->>>>>>> e8734ca8
                 print("-- Wrote data")
                 print(pentad_idx, pentad_date)
 
