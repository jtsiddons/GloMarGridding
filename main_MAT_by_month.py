--- conflicted
+++ resolved
@@ -84,12 +84,8 @@
     parser.add_argument("-year_start", dest="year_start", required=False, help="start year")
     parser.add_argument("-year_stop", dest="year_stop", required=False, help="end year")
     parser.add_argument("-month", dest="month", required=True, help="month")  # New Argument
-<<<<<<< HEAD
     parser.add_argument("-height_member", dest="height_member", required=False, help="height member: if height member is 0, no height adjustment is performed.", type = int, default = 0)
-=======
-    parser.add_argument("-height_member", dest="height_member", required=False, help="height member")
     parser.add_argument("-method", dest="method", default="simple", required=False, help="Kriging Method - one of \"simple\" or \"ordinary\"")
->>>>>>> 5c77da9a
     args = parser.parse_args()
     
     config_file = args.config
