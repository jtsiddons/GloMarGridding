#!/usr/bin/env python

################
# by A. Faulkner
# for python version 3.0 and up
################

#global
import os
import os.path
from datetime import datetime

#argument parser
import argparse
from configparser import ConfigParser
from collections import OrderedDict

#math tools 
import numpy as np

#data handling tools
from polars import date_range
import xarray as xr
import netCDF4 as nc

#self-written modules (from the same directory)
import observations as obs_module
import kriging as krig_module


class ConfigParserMultiValues(OrderedDict):
    def __setitem__(self, key, value):
        if key in self and isinstance(value, list):
            self[key].extend(value)
        else:
            super().__setitem__(key, value)

    @staticmethod
    def getlist(value):
        return value.splitlines()


def main():

    parser = argparse.ArgumentParser()
    parser.add_argument("-config", dest="config", required=True, default="config.ini", help="INI file containing configuration settings", type=str)
    parser.add_argument("-year_start", dest="year_start", required=False, help="start year", type=int)
    parser.add_argument("-year_stop", dest="year_stop", required=False, help="end year", type=int)
    parser.add_argument("-member", dest="member", required=True, help="ensemble member: required argument", type = int, default = 0)
    parser.add_argument("-variable", dest="variable", required=False, help="variable to process: sst or lsat", type=str, choices=["lsat", "sst"], default="sst")
    parser.add_argument("-method", dest="method", default="simple", required=False, help="Kriging Method - one of \"simple\" or \"ordinary\"", type=str, choices=["simple", "ordinary"])
    parser.add_argument("-interpolation", dest="interpolation", default="ellipse", required=False, help="Interpolation covariance - one of \"distance\" or \"ellipse\"", type=str, choices=["distance", "ellipse"])
    
    parser.add_argument(
        "-remove_obs_mean",
        dest="remove_obs_mean",
        default=0,
        required=False,
        type=int,
        help='Should the global mean be removed? - 0:no, 1:yes, 2:yes but median',
        choices=[0, 1, 2],
    )

    args = parser.parse_args()
    
    config_file = args.config
    print(config_file)
    
    #load config options from ini file
    #this is done using an ini config file, which is located in the same direcotry as the python code
    #instantiate
    # ===== MODIFIED =====
    config = ConfigParser(strict=False,
                          empty_lines_in_values=False,
                          dict_type=ConfigParserMultiValues,
                          converters={"list": ConfigParserMultiValues.getlist})
    # ===== MODIFIED =====
    #parce existing config file
    config.read(config_file) #('config.ini' or 'three_step_kriging.ini')

    print(config)

    #read values from auxiliary_files section
    #for string use config.get
    #for boolean use config.getboolean
    #for int use config.getint
    #for float use config.getfloat
    #for list (multiple options for same key) use config.getlist

    #set boundaries for the domain
    lon_west  = config.getfloat('DCENT', 'lon_west') #-180. 
    lon_east  = config.getfloat('DCENT', 'lon_east') #180. 
    lat_south = config.getfloat('DCENT', 'lat_south') #-90.
    lat_north = config.getfloat('DCENT', 'lat_north') #90. 
    
    year_start = args.year_start or config.getint('DCENT', 'startyear')
    year_stop = args.year_stop or config.getint('DCENT', 'endyear')
    print(year_start, year_stop)

    #location of the ICOADS observation files
    data_path = config.get('DCENT', 'observations')

    #location of landmasks
    landmask = config.get('DCENT', 'land_mask')

    #path to output directory
    output_directory = config.get('DCENT', 'output_dir')

    #extract the latitude and longitude boundaries from user input
    lon_bnds, lat_bnds = (lon_west, lon_east), (lat_south, lat_north)
    print(lon_bnds, lat_bnds)
    
    
    output_lat = np.arange(lat_bnds[0]+2.5, lat_bnds[-1]+2.5,5)
    output_lon = np.arange(lon_bnds[0]+2.5, lon_bnds[-1]+2.5,5)
    print(f'{output_lat =}')
    print(f'{output_lon =}')

    member = args.member

    #ts1 = datetime.now()
    #print(ts1)
    #read in observations for a chosen member
    obs = xr.open_dataset(
        os.path.join(
            data_path, 
            f'DCENT_ensemble_1850_2023_member_{member:03d}.nc'
        )
    )
    print('loaded observations')
    #ts2 = datetime.now()
    #print(ts2)
    print(obs)

    #what variable is being processed
    variable = args.variable
    #path to directory where the covariance(s) is/are located
    error_cov_dir = config.get(variable, 'error_covariance_path')

    interpolation_covariance_type = args.interpolation
    match interpolation_covariance_type:
        case 'distance':
            interpolation_covariance_path = config.get(variable, 'distance_interpolation_covariance')
            interp_covariance = np.load(interpolation_covariance_path)
        case 'ellipse':
            interpolation_covariance_path = config.get(variable, 'ellipse_interpolation_covariance')
        case _:
            raise ValueError(f"Somehow we got a bad interpolation value {interpolation_covariance_type}")

    var_range = config.getfloat(variable, 'range')
    var_sigma = config.getfloat(variable, 'sigma')
    # var_matern = config.getfloat(variable, 'matern')

    match variable:
        case 'sst':
            def get_error_cov(year: int, month: int) -> np.ndarray:
                fn = os.path.join(error_cov_dir, f"sst_error_covariance_{year}_{month:02}.npz")
                print(f'loaded lsat error covariance for {year}-{month:02d}')
                return np.load(fn)["err_cov"]

        case 'lsat':
            #ts0 = datetime.now()
            #print(ts0)
            #read in lsat error covariance for a chosen member
            error_cov = np.load(
                os.path.join(error_cov_dir,
                             f'lsat_error_covariance_{member}.npz')
            )['err_cov']
            def get_error_cov(year: int, month: int) -> np.ndarray:
                i = (year - 1850) * 12 + (month - 1)
                return np.diag(error_cov[i, :])
        case _:
            raise ValueError(f"Bad variable: {variable}")

    #print(error_cov)
    #print(error_cov.shape)
    #print(len(error_cov.shape))
    
    output_directory = os.path.join(output_directory, variable)
    if not os.path.exists(output_directory):
        os.makedirs(output_directory)
    print(output_directory)
    
    #create yearly output files
    year_list = range(year_start, year_stop+1)
    for current_year in year_list:
        try:
            ncfile.close()  #make sure dataset is not already open.
        except (NameError, RuntimeError) as e:
            pass
        except Exception as e:  # Unknown Error
            raise e
            
        ncfilename = str(output_directory) 
        ncfilename = f"{current_year}_kriged"
        if member:
            ncfilename += f"_member_{member:03d}"
        ncfilename += ".nc"
        ncfilename = os.path.join(output_directory, ncfilename)
        
        ncfile = nc.Dataset(ncfilename,mode='w',format='NETCDF4_CLASSIC') 
        #print(ncfile)

        lat_dim = ncfile.createDimension('lat', len(output_lat))    # latitude axis
        lon_dim = ncfile.createDimension('lon', len(output_lon))    # longitude axis
        time_dim = ncfile.createDimension('time', None)         # unlimited axis
        
        # Define two variables with the same names as dimensions,
        # a conventional way to define "coordinate variables".
        lat = ncfile.createVariable('lat', np.float32, ('lat',))
        lat.units = 'degrees_north'
        lat.long_name = 'latitude'
        lon = ncfile.createVariable('lon', np.float32, ('lon',))
        lon.units = 'degrees_east'
        lon.long_name = 'longitude'
        time = ncfile.createVariable('time', np.float32, ('time',))
        time.units = f'days since {current_year}-01-15'
        time.long_name = 'time'
        #print(time)
                
        # Define a 3D variable to hold the data
        # note: unlimited dimension is leftmost
        krig_anom = ncfile.createVariable(f'{variable}_anomaly',
                                      np.float32,
                                      ('time','lat','lon'))
        krig_anom.standard_name = f"{variable} anomaly"
        krig_anom.units = 'deg C' # degrees Kelvin    

        # Define a 3D variable to hold the data
        krig_uncert = ncfile.createVariable(f'{variable}_anomaly_uncertainty',
                                      np.float32,
                                      ('time','lat','lon'))
        krig_uncert.units = 'deg C' # degrees Kelvin
        krig_uncert.standard_name = 'uncertainty' # this is a CF standard name
        
        # Define a 3D variable to hold the data
        grid_obs = ncfile.createVariable('observations_per_gridcell',np.float32,('time','lat','lon'))
        # note: unlimited dimension is leftmost
        grid_obs.units = '' # degrees Kelvin
        grid_obs.standard_name = 'Number of observations within each gridcell'
        
        # Write latitudes, longitudes.
        # Note: the ":" is necessary in these "write" statements
        lat[:] = output_lat #ds.lat.values
        lon[:] = output_lon #ds.lon.values

        for current_month in range(1, 13):
            timestep=current_month-1
            print('Current month and year: ', (current_month, current_year))

###############################################################################            
            mon_ds = obs.sel(time=np.logical_and(obs.time.dt.month == current_month, obs.time.dt.year == current_year))
            mon_df = mon_ds.to_dataframe().reset_index()
            #print(mon_df.columns)
            mon_df = mon_df.dropna(subset=[variable])
            mon_df.reset_index(inplace=True)
            print(mon_df)

            print(f'{current_year = }, {current_month = }')
            error_covariance = get_error_cov(current_year, current_month)
            print('loaded sst error covariance')
            print(f'{error_covariance = }')
            
            ec_1 = error_covariance[~np.isnan(error_covariance)]
            ec_2 = ec_1[np.nonzero(ec_1)]
            #print('Non-nan and non-zero error covariance =', ec_2, len(ec_2))
            ec_idx = np.argwhere(np.logical_and(~np.isnan(error_covariance), error_covariance !=0.0))
            print('Index of non-nan and non-zero values =', ec_idx, len(ec_idx))
            
            #print(output_lat)
            #print(output_lon)
            mesh_lon, mesh_lat = np.meshgrid(output_lon, output_lat)
            #print(mesh_lat, mesh_lat.shape)
            #print(mesh_lon, mesh_lon.shape)
            #print(mon_ds[variable].values.squeeze().shape)
            print('-----------------')
            #since we're not using any landmask for this run
            #the line below:
            #cond_df, obs_flat_idx = obs_module.watermask_at_obs_locations(lon_bnds, lat_bnds, mon_df, mask_ds, mask_ds_lat, mask_ds_lon)
            #mon_flat_idx = cond_df['flattened_idx'][:]
            #can be substituted with:
            lat_idx, grid_lat = obs_module.find_nearest(output_lat, mon_df.lat)
            lon_idx, grid_lon = obs_module.find_nearest(output_lon, mon_df.lon)

            mon_df['grid_lat'] = grid_lat
            mon_df['grid_lon'] = grid_lon
            mon_df['lat_idx'] = lat_idx
            mon_df['lon_idx'] = lon_idx
            
            idx_tuple = np.array([lat_idx, lon_idx]) #list(zip(lat_idx, lon_idx))
            #print(f'{idx_tuple =}')
            mon_flat_idx = np.ravel_multi_index(idx_tuple, mesh_lat.shape, order='C') #row-major
            #print(f'{mon_flat_idx =}') #it's the same as ec_idx
            #print(f'{sorted(mon_flat_idx) =}')
            
            #diff = sorted(mon_flat_idx) - np.unique(mon_flat_idx)
            # diff results in 0s as unique idx is the same as sorted mon_flat_idx
            
            mon_df['gridbox'] = mon_flat_idx
            #print(mon_df)
            mon_df['error_covariance_diagonal'] = error_covariance[mon_flat_idx,mon_flat_idx]
            print(mon_df)
            mon_df = mon_df.dropna(subset=['error_covariance_diagonal'])
            mon_df.reset_index(inplace=True)
            print(mon_df)
            
            #count obs per grid for output
            gridbox_counts = mon_df['gridbox'].value_counts()
            gridbox_count_np = gridbox_counts.to_numpy()
            gridbox_id_np = gridbox_counts.index.to_numpy()
            del gridbox_counts
            water_mask = np.copy(mesh_lat)
            grid_obs_2d = krig_module.result_reshape_2d(gridbox_count_np, gridbox_id_np, water_mask)

            #need to either add weights (which will be just 1 everywhere as obs are gridded)
            #krige obs onto gridded field
            _, W = obs_module.dist_weight(mon_df, dist_fn=obs_module.haversine_gaussian, R=6371.0, r=var_range, s=var_sigma)
            #print(W)

            grid_idx = np.array(sorted(mon_df['gridbox'])) #sorted?
            #print(error_covariance, error_covariance.shape)
            error_covariance = error_covariance[grid_idx[:,None],grid_idx[None,:]]
            #print(np.argwhere(np.isnan(np.diag(error_covariance))))
            #print(f'{error_covariance =}, {error_covariance.shape =}')

            if interpolation_covariance_type == "ellipse":
                interp_covariane_filename = f"covariance_{current_month:02d}_v_eq_1p5_{variable}_clipped.nc"
                interp_covariane_filename = os.path.join(interpolation_covariance_path, interp_covariane_filename)
                interp_covariance = xr.open_dataset(interp_covariane_filename)['covariance'].values

<<<<<<< HEAD
            anom, uncert = krig_module.kriging_simplified(grid_idx, W, np.asarray(mon_df[variable].values), interp_covariance, error_covariance, method=args.method,
                                                          remove_obs_mean=args.remove_obs_mean)
=======
            anom, uncert = krig_module.kriging(grid_idx, W, np.asarray(mon_df[variable].values), interp_covariance, error_covariance, method=args.method)
>>>>>>> ee4d64b8
            print('Kriging done, saving output')
            print(anom)
            print(uncert)
            print(grid_obs_2d)

            #reshape output into 2D
            anom = np.reshape(anom, mesh_lat.shape)
            uncert = np.reshape(uncert, mesh_lat.shape)

            # Write the data.  
            #This writes each time slice to the netCDF
            krig_anom[timestep,:,:] = anom #ordinary_kriging
            krig_uncert[timestep,:,:] = uncert #ordinary_kriging
            grid_obs[timestep,:,:] = grid_obs_2d.astype(np.float32)
            print("-- Wrote data")
            print(timestep, current_month)

        # Write time
        times = (
            date_range(start=datetime(current_year, 1, 15), end=datetime(current_year, 12, 15), interval="1mo", eager=True)
            - datetime(current_year, 1, 15)
        ).dt.total_days().to_numpy()
        print(f"{times = }")

        time[:] = times

        print(time)
        # first print the Dataset object to see what we've got
        print(ncfile)
        # close the Dataset.
        ncfile.close()
        print('Dataset is closed!')
        

if __name__ == '__main__':
    main()<|MERGE_RESOLUTION|>--- conflicted
+++ resolved
@@ -5,25 +5,25 @@
 # for python version 3.0 and up
 ################
 
-#global
+# global
 import os
 import os.path
 from datetime import datetime
 
-#argument parser
+# argument parser
 import argparse
 from configparser import ConfigParser
 from collections import OrderedDict
 
-#math tools 
+# math tools
 import numpy as np
 
-#data handling tools
+# data handling tools
 from polars import date_range
 import xarray as xr
 import netCDF4 as nc
 
-#self-written modules (from the same directory)
+# self-written modules (from the same directory)
 import observations as obs_module
 import kriging as krig_module
 
@@ -41,321 +41,407 @@
 
 
 def main():
-
     parser = argparse.ArgumentParser()
-    parser.add_argument("-config", dest="config", required=True, default="config.ini", help="INI file containing configuration settings", type=str)
-    parser.add_argument("-year_start", dest="year_start", required=False, help="start year", type=int)
-    parser.add_argument("-year_stop", dest="year_stop", required=False, help="end year", type=int)
-    parser.add_argument("-member", dest="member", required=True, help="ensemble member: required argument", type = int, default = 0)
-    parser.add_argument("-variable", dest="variable", required=False, help="variable to process: sst or lsat", type=str, choices=["lsat", "sst"], default="sst")
-    parser.add_argument("-method", dest="method", default="simple", required=False, help="Kriging Method - one of \"simple\" or \"ordinary\"", type=str, choices=["simple", "ordinary"])
-    parser.add_argument("-interpolation", dest="interpolation", default="ellipse", required=False, help="Interpolation covariance - one of \"distance\" or \"ellipse\"", type=str, choices=["distance", "ellipse"])
-    
+    parser.add_argument(
+        "-config",
+        dest="config",
+        required=True,
+        default="config.ini",
+        help="INI file containing configuration settings",
+        type=str,
+    )
+    parser.add_argument(
+        "-year_start", dest="year_start", required=False, help="start year", type=int
+    )
+    parser.add_argument(
+        "-year_stop", dest="year_stop", required=False, help="end year", type=int
+    )
+    parser.add_argument(
+        "-member",
+        dest="member",
+        required=True,
+        help="ensemble member: required argument",
+        type=int,
+        default=0,
+    )
+    parser.add_argument(
+        "-variable",
+        dest="variable",
+        required=False,
+        help="variable to process: sst or lsat",
+        type=str,
+        choices=["lsat", "sst"],
+        default="sst",
+    )
+    parser.add_argument(
+        "-method",
+        dest="method",
+        default="simple",
+        required=False,
+        help='Kriging Method - one of "simple" or "ordinary"',
+        type=str,
+        choices=["simple", "ordinary"],
+    )
+    parser.add_argument(
+        "-interpolation",
+        dest="interpolation",
+        default="ellipse",
+        required=False,
+        help='Interpolation covariance - one of "distance" or "ellipse"',
+        type=str,
+        choices=["distance", "ellipse"],
+    )
+
     parser.add_argument(
         "-remove_obs_mean",
         dest="remove_obs_mean",
         default=0,
         required=False,
         type=int,
-        help='Should the global mean be removed? - 0:no, 1:yes, 2:yes but median',
+        help="Should the global mean be removed? - 0:no, 1:yes, 2:yes but median",
         choices=[0, 1, 2],
     )
 
     args = parser.parse_args()
-    
+
     config_file = args.config
     print(config_file)
-    
-    #load config options from ini file
-    #this is done using an ini config file, which is located in the same direcotry as the python code
-    #instantiate
+
+    # load config options from ini file
+    # this is done using an ini config file, which is located in the same direcotry as the python code
+    # instantiate
     # ===== MODIFIED =====
-    config = ConfigParser(strict=False,
-                          empty_lines_in_values=False,
-                          dict_type=ConfigParserMultiValues,
-                          converters={"list": ConfigParserMultiValues.getlist})
+    config = ConfigParser(
+        strict=False,
+        empty_lines_in_values=False,
+        dict_type=ConfigParserMultiValues,
+        converters={"list": ConfigParserMultiValues.getlist},
+    )
     # ===== MODIFIED =====
-    #parce existing config file
-    config.read(config_file) #('config.ini' or 'three_step_kriging.ini')
+    # parce existing config file
+    config.read(config_file)  # ('config.ini' or 'three_step_kriging.ini')
 
     print(config)
 
-    #read values from auxiliary_files section
-    #for string use config.get
-    #for boolean use config.getboolean
-    #for int use config.getint
-    #for float use config.getfloat
-    #for list (multiple options for same key) use config.getlist
-
-    #set boundaries for the domain
-    lon_west  = config.getfloat('DCENT', 'lon_west') #-180. 
-    lon_east  = config.getfloat('DCENT', 'lon_east') #180. 
-    lat_south = config.getfloat('DCENT', 'lat_south') #-90.
-    lat_north = config.getfloat('DCENT', 'lat_north') #90. 
-    
-    year_start = args.year_start or config.getint('DCENT', 'startyear')
-    year_stop = args.year_stop or config.getint('DCENT', 'endyear')
+    # read values from auxiliary_files section
+    # for string use config.get
+    # for boolean use config.getboolean
+    # for int use config.getint
+    # for float use config.getfloat
+    # for list (multiple options for same key) use config.getlist
+
+    # set boundaries for the domain
+    lon_west = config.getfloat("DCENT", "lon_west")  # -180.
+    lon_east = config.getfloat("DCENT", "lon_east")  # 180.
+    lat_south = config.getfloat("DCENT", "lat_south")  # -90.
+    lat_north = config.getfloat("DCENT", "lat_north")  # 90.
+
+    year_start = args.year_start or config.getint("DCENT", "startyear")
+    year_stop = args.year_stop or config.getint("DCENT", "endyear")
     print(year_start, year_stop)
 
-    #location of the ICOADS observation files
-    data_path = config.get('DCENT', 'observations')
-
-    #location of landmasks
-    landmask = config.get('DCENT', 'land_mask')
-
-    #path to output directory
-    output_directory = config.get('DCENT', 'output_dir')
-
-    #extract the latitude and longitude boundaries from user input
+    # location of the ICOADS observation files
+    data_path = config.get("DCENT", "observations")
+
+    # location of landmasks
+    landmask = config.get("DCENT", "land_mask")
+
+    # path to output directory
+    output_directory = config.get("DCENT", "output_dir")
+
+    # extract the latitude and longitude boundaries from user input
     lon_bnds, lat_bnds = (lon_west, lon_east), (lat_south, lat_north)
     print(lon_bnds, lat_bnds)
-    
-    
-    output_lat = np.arange(lat_bnds[0]+2.5, lat_bnds[-1]+2.5,5)
-    output_lon = np.arange(lon_bnds[0]+2.5, lon_bnds[-1]+2.5,5)
-    print(f'{output_lat =}')
-    print(f'{output_lon =}')
+
+    output_lat = np.arange(lat_bnds[0] + 2.5, lat_bnds[-1] + 2.5, 5)
+    output_lon = np.arange(lon_bnds[0] + 2.5, lon_bnds[-1] + 2.5, 5)
+    print(f"{output_lat =}")
+    print(f"{output_lon =}")
 
     member = args.member
 
-    #ts1 = datetime.now()
-    #print(ts1)
-    #read in observations for a chosen member
+    # ts1 = datetime.now()
+    # print(ts1)
+    # read in observations for a chosen member
     obs = xr.open_dataset(
-        os.path.join(
-            data_path, 
-            f'DCENT_ensemble_1850_2023_member_{member:03d}.nc'
-        )
-    )
-    print('loaded observations')
-    #ts2 = datetime.now()
-    #print(ts2)
+        os.path.join(data_path, f"DCENT_ensemble_1850_2023_member_{member:03d}.nc")
+    )
+    print("loaded observations")
+    # ts2 = datetime.now()
+    # print(ts2)
     print(obs)
 
-    #what variable is being processed
+    # what variable is being processed
     variable = args.variable
-    #path to directory where the covariance(s) is/are located
-    error_cov_dir = config.get(variable, 'error_covariance_path')
+    # path to directory where the covariance(s) is/are located
+    error_cov_dir = config.get(variable, "error_covariance_path")
 
     interpolation_covariance_type = args.interpolation
     match interpolation_covariance_type:
-        case 'distance':
-            interpolation_covariance_path = config.get(variable, 'distance_interpolation_covariance')
+        case "distance":
+            interpolation_covariance_path = config.get(
+                variable, "distance_interpolation_covariance"
+            )
             interp_covariance = np.load(interpolation_covariance_path)
-        case 'ellipse':
-            interpolation_covariance_path = config.get(variable, 'ellipse_interpolation_covariance')
+        case "ellipse":
+            interpolation_covariance_path = config.get(
+                variable, "ellipse_interpolation_covariance"
+            )
         case _:
-            raise ValueError(f"Somehow we got a bad interpolation value {interpolation_covariance_type}")
-
-    var_range = config.getfloat(variable, 'range')
-    var_sigma = config.getfloat(variable, 'sigma')
+            raise ValueError(
+                f"Somehow we got a bad interpolation value {interpolation_covariance_type}"
+            )
+
+    var_range = config.getfloat(variable, "range")
+    var_sigma = config.getfloat(variable, "sigma")
     # var_matern = config.getfloat(variable, 'matern')
 
     match variable:
-        case 'sst':
+        case "sst":
+
             def get_error_cov(year: int, month: int) -> np.ndarray:
-                fn = os.path.join(error_cov_dir, f"sst_error_covariance_{year}_{month:02}.npz")
-                print(f'loaded lsat error covariance for {year}-{month:02d}')
+                fn = os.path.join(
+                    error_cov_dir, f"sst_error_covariance_{year}_{month:02}.npz"
+                )
+                print(f"loaded lsat error covariance for {year}-{month:02d}")
                 return np.load(fn)["err_cov"]
 
-        case 'lsat':
-            #ts0 = datetime.now()
-            #print(ts0)
-            #read in lsat error covariance for a chosen member
+        case "lsat":
+            # ts0 = datetime.now()
+            # print(ts0)
+            # read in lsat error covariance for a chosen member
             error_cov = np.load(
-                os.path.join(error_cov_dir,
-                             f'lsat_error_covariance_{member}.npz')
-            )['err_cov']
+                os.path.join(error_cov_dir, f"lsat_error_covariance_{member}.npz")
+            )["err_cov"]
+
             def get_error_cov(year: int, month: int) -> np.ndarray:
                 i = (year - 1850) * 12 + (month - 1)
                 return np.diag(error_cov[i, :])
         case _:
             raise ValueError(f"Bad variable: {variable}")
 
-    #print(error_cov)
-    #print(error_cov.shape)
-    #print(len(error_cov.shape))
-    
+    # print(error_cov)
+    # print(error_cov.shape)
+    # print(len(error_cov.shape))
+
     output_directory = os.path.join(output_directory, variable)
     if not os.path.exists(output_directory):
         os.makedirs(output_directory)
     print(output_directory)
-    
-    #create yearly output files
-    year_list = range(year_start, year_stop+1)
+
+    # create yearly output files
+    year_list = range(year_start, year_stop + 1)
     for current_year in year_list:
         try:
-            ncfile.close()  #make sure dataset is not already open.
+            ncfile.close()  # make sure dataset is not already open.
         except (NameError, RuntimeError) as e:
             pass
         except Exception as e:  # Unknown Error
             raise e
-            
-        ncfilename = str(output_directory) 
+
+        ncfilename = str(output_directory)
         ncfilename = f"{current_year}_kriged"
         if member:
             ncfilename += f"_member_{member:03d}"
         ncfilename += ".nc"
         ncfilename = os.path.join(output_directory, ncfilename)
-        
-        ncfile = nc.Dataset(ncfilename,mode='w',format='NETCDF4_CLASSIC') 
-        #print(ncfile)
-
-        lat_dim = ncfile.createDimension('lat', len(output_lat))    # latitude axis
-        lon_dim = ncfile.createDimension('lon', len(output_lon))    # longitude axis
-        time_dim = ncfile.createDimension('time', None)         # unlimited axis
-        
+
+        ncfile = nc.Dataset(ncfilename, mode="w", format="NETCDF4_CLASSIC")
+        # print(ncfile)
+
+        lat_dim = ncfile.createDimension("lat", len(output_lat))  # latitude axis
+        lon_dim = ncfile.createDimension("lon", len(output_lon))  # longitude axis
+        time_dim = ncfile.createDimension("time", None)  # unlimited axis
+
         # Define two variables with the same names as dimensions,
         # a conventional way to define "coordinate variables".
-        lat = ncfile.createVariable('lat', np.float32, ('lat',))
-        lat.units = 'degrees_north'
-        lat.long_name = 'latitude'
-        lon = ncfile.createVariable('lon', np.float32, ('lon',))
-        lon.units = 'degrees_east'
-        lon.long_name = 'longitude'
-        time = ncfile.createVariable('time', np.float32, ('time',))
-        time.units = f'days since {current_year}-01-15'
-        time.long_name = 'time'
-        #print(time)
-                
+        lat = ncfile.createVariable("lat", np.float32, ("lat",))
+        lat.units = "degrees_north"
+        lat.long_name = "latitude"
+        lon = ncfile.createVariable("lon", np.float32, ("lon",))
+        lon.units = "degrees_east"
+        lon.long_name = "longitude"
+        time = ncfile.createVariable("time", np.float32, ("time",))
+        time.units = f"days since {current_year}-01-15"
+        time.long_name = "time"
+        # print(time)
+
         # Define a 3D variable to hold the data
         # note: unlimited dimension is leftmost
-        krig_anom = ncfile.createVariable(f'{variable}_anomaly',
-                                      np.float32,
-                                      ('time','lat','lon'))
+        krig_anom = ncfile.createVariable(
+            f"{variable}_anomaly", np.float32, ("time", "lat", "lon")
+        )
         krig_anom.standard_name = f"{variable} anomaly"
-        krig_anom.units = 'deg C' # degrees Kelvin    
+        krig_anom.units = "deg C"  # degrees Kelvin
 
         # Define a 3D variable to hold the data
-        krig_uncert = ncfile.createVariable(f'{variable}_anomaly_uncertainty',
-                                      np.float32,
-                                      ('time','lat','lon'))
-        krig_uncert.units = 'deg C' # degrees Kelvin
-        krig_uncert.standard_name = 'uncertainty' # this is a CF standard name
-        
+        krig_uncert = ncfile.createVariable(
+            f"{variable}_anomaly_uncertainty", np.float32, ("time", "lat", "lon")
+        )
+        krig_uncert.units = "deg C"  # degrees Kelvin
+        krig_uncert.standard_name = "uncertainty"  # this is a CF standard name
+
         # Define a 3D variable to hold the data
-        grid_obs = ncfile.createVariable('observations_per_gridcell',np.float32,('time','lat','lon'))
+        grid_obs = ncfile.createVariable(
+            "observations_per_gridcell", np.float32, ("time", "lat", "lon")
+        )
         # note: unlimited dimension is leftmost
-        grid_obs.units = '' # degrees Kelvin
-        grid_obs.standard_name = 'Number of observations within each gridcell'
-        
+        grid_obs.units = ""  # degrees Kelvin
+        grid_obs.standard_name = "Number of observations within each gridcell"
+
         # Write latitudes, longitudes.
         # Note: the ":" is necessary in these "write" statements
-        lat[:] = output_lat #ds.lat.values
-        lon[:] = output_lon #ds.lon.values
+        lat[:] = output_lat  # ds.lat.values
+        lon[:] = output_lon  # ds.lon.values
 
         for current_month in range(1, 13):
-            timestep=current_month-1
-            print('Current month and year: ', (current_month, current_year))
-
-###############################################################################            
-            mon_ds = obs.sel(time=np.logical_and(obs.time.dt.month == current_month, obs.time.dt.year == current_year))
+            timestep = current_month - 1
+            print("Current month and year: ", (current_month, current_year))
+
+            ###############################################################################
+            mon_ds = obs.sel(
+                time=np.logical_and(
+                    obs.time.dt.month == current_month, obs.time.dt.year == current_year
+                )
+            )
             mon_df = mon_ds.to_dataframe().reset_index()
-            #print(mon_df.columns)
+            # print(mon_df.columns)
             mon_df = mon_df.dropna(subset=[variable])
             mon_df.reset_index(inplace=True)
             print(mon_df)
 
-            print(f'{current_year = }, {current_month = }')
+            print(f"{current_year = }, {current_month = }")
             error_covariance = get_error_cov(current_year, current_month)
-            print('loaded sst error covariance')
-            print(f'{error_covariance = }')
-            
+            print("loaded sst error covariance")
+            print(f"{error_covariance = }")
+
             ec_1 = error_covariance[~np.isnan(error_covariance)]
             ec_2 = ec_1[np.nonzero(ec_1)]
-            #print('Non-nan and non-zero error covariance =', ec_2, len(ec_2))
-            ec_idx = np.argwhere(np.logical_and(~np.isnan(error_covariance), error_covariance !=0.0))
-            print('Index of non-nan and non-zero values =', ec_idx, len(ec_idx))
-            
-            #print(output_lat)
-            #print(output_lon)
+            # print('Non-nan and non-zero error covariance =', ec_2, len(ec_2))
+            ec_idx = np.argwhere(
+                np.logical_and(~np.isnan(error_covariance), error_covariance != 0.0)
+            )
+            print("Index of non-nan and non-zero values =", ec_idx, len(ec_idx))
+
+            # print(output_lat)
+            # print(output_lon)
             mesh_lon, mesh_lat = np.meshgrid(output_lon, output_lat)
-            #print(mesh_lat, mesh_lat.shape)
-            #print(mesh_lon, mesh_lon.shape)
-            #print(mon_ds[variable].values.squeeze().shape)
-            print('-----------------')
-            #since we're not using any landmask for this run
-            #the line below:
-            #cond_df, obs_flat_idx = obs_module.watermask_at_obs_locations(lon_bnds, lat_bnds, mon_df, mask_ds, mask_ds_lat, mask_ds_lon)
-            #mon_flat_idx = cond_df['flattened_idx'][:]
-            #can be substituted with:
+            # print(mesh_lat, mesh_lat.shape)
+            # print(mesh_lon, mesh_lon.shape)
+            # print(mon_ds[variable].values.squeeze().shape)
+            print("-----------------")
+            # since we're not using any landmask for this run
+            # the line below:
+            # cond_df, obs_flat_idx = obs_module.watermask_at_obs_locations(lon_bnds, lat_bnds, mon_df, mask_ds, mask_ds_lat, mask_ds_lon)
+            # mon_flat_idx = cond_df['flattened_idx'][:]
+            # can be substituted with:
             lat_idx, grid_lat = obs_module.find_nearest(output_lat, mon_df.lat)
             lon_idx, grid_lon = obs_module.find_nearest(output_lon, mon_df.lon)
 
-            mon_df['grid_lat'] = grid_lat
-            mon_df['grid_lon'] = grid_lon
-            mon_df['lat_idx'] = lat_idx
-            mon_df['lon_idx'] = lon_idx
-            
-            idx_tuple = np.array([lat_idx, lon_idx]) #list(zip(lat_idx, lon_idx))
-            #print(f'{idx_tuple =}')
-            mon_flat_idx = np.ravel_multi_index(idx_tuple, mesh_lat.shape, order='C') #row-major
-            #print(f'{mon_flat_idx =}') #it's the same as ec_idx
-            #print(f'{sorted(mon_flat_idx) =}')
-            
-            #diff = sorted(mon_flat_idx) - np.unique(mon_flat_idx)
+            mon_df["grid_lat"] = grid_lat
+            mon_df["grid_lon"] = grid_lon
+            mon_df["lat_idx"] = lat_idx
+            mon_df["lon_idx"] = lon_idx
+
+            idx_tuple = np.array([lat_idx, lon_idx])  # list(zip(lat_idx, lon_idx))
+            # print(f'{idx_tuple =}')
+            mon_flat_idx = np.ravel_multi_index(
+                idx_tuple, mesh_lat.shape, order="C"
+            )  # row-major
+            # print(f'{mon_flat_idx =}') #it's the same as ec_idx
+            # print(f'{sorted(mon_flat_idx) =}')
+
+            # diff = sorted(mon_flat_idx) - np.unique(mon_flat_idx)
             # diff results in 0s as unique idx is the same as sorted mon_flat_idx
-            
-            mon_df['gridbox'] = mon_flat_idx
-            #print(mon_df)
-            mon_df['error_covariance_diagonal'] = error_covariance[mon_flat_idx,mon_flat_idx]
+
+            mon_df["gridbox"] = mon_flat_idx
+            # print(mon_df)
+            mon_df["error_covariance_diagonal"] = error_covariance[
+                mon_flat_idx, mon_flat_idx
+            ]
             print(mon_df)
-            mon_df = mon_df.dropna(subset=['error_covariance_diagonal'])
+            mon_df = mon_df.dropna(subset=["error_covariance_diagonal"])
             mon_df.reset_index(inplace=True)
             print(mon_df)
-            
-            #count obs per grid for output
-            gridbox_counts = mon_df['gridbox'].value_counts()
+
+            # count obs per grid for output
+            gridbox_counts = mon_df["gridbox"].value_counts()
             gridbox_count_np = gridbox_counts.to_numpy()
             gridbox_id_np = gridbox_counts.index.to_numpy()
             del gridbox_counts
             water_mask = np.copy(mesh_lat)
-            grid_obs_2d = krig_module.result_reshape_2d(gridbox_count_np, gridbox_id_np, water_mask)
-
-            #need to either add weights (which will be just 1 everywhere as obs are gridded)
-            #krige obs onto gridded field
-            _, W = obs_module.dist_weight(mon_df, dist_fn=obs_module.haversine_gaussian, R=6371.0, r=var_range, s=var_sigma)
-            #print(W)
-
-            grid_idx = np.array(sorted(mon_df['gridbox'])) #sorted?
-            #print(error_covariance, error_covariance.shape)
-            error_covariance = error_covariance[grid_idx[:,None],grid_idx[None,:]]
-            #print(np.argwhere(np.isnan(np.diag(error_covariance))))
-            #print(f'{error_covariance =}, {error_covariance.shape =}')
+            grid_obs_2d = krig_module.result_reshape_2d(
+                gridbox_count_np, gridbox_id_np, water_mask
+            )
+
+            # need to either add weights (which will be just 1 everywhere as obs are gridded)
+            # krige obs onto gridded field
+            _, W = obs_module.dist_weight(
+                mon_df,
+                dist_fn=obs_module.haversine_gaussian,
+                R=6371.0,
+                r=var_range,
+                s=var_sigma,
+            )
+            # print(W)
+
+            grid_idx = np.array(sorted(mon_df["gridbox"]))  # sorted?
+            # print(error_covariance, error_covariance.shape)
+            error_covariance = error_covariance[grid_idx[:, None], grid_idx[None, :]]
+            # print(np.argwhere(np.isnan(np.diag(error_covariance))))
+            # print(f'{error_covariance =}, {error_covariance.shape =}')
 
             if interpolation_covariance_type == "ellipse":
-                interp_covariane_filename = f"covariance_{current_month:02d}_v_eq_1p5_{variable}_clipped.nc"
-                interp_covariane_filename = os.path.join(interpolation_covariance_path, interp_covariane_filename)
-                interp_covariance = xr.open_dataset(interp_covariane_filename)['covariance'].values
-
-<<<<<<< HEAD
-            anom, uncert = krig_module.kriging_simplified(grid_idx, W, np.asarray(mon_df[variable].values), interp_covariance, error_covariance, method=args.method,
-                                                          remove_obs_mean=args.remove_obs_mean)
-=======
-            anom, uncert = krig_module.kriging(grid_idx, W, np.asarray(mon_df[variable].values), interp_covariance, error_covariance, method=args.method)
->>>>>>> ee4d64b8
-            print('Kriging done, saving output')
+                interp_covariane_filename = (
+                    f"covariance_{current_month:02d}_v_eq_1p5_{variable}_clipped.nc"
+                )
+                interp_covariane_filename = os.path.join(
+                    interpolation_covariance_path, interp_covariane_filename
+                )
+                interp_covariance = xr.open_dataset(interp_covariane_filename)[
+                    "covariance"
+                ].values
+
+            anom, uncert = krig_module.kriging(
+                grid_idx,
+                W,
+                np.asarray(mon_df[variable].values),
+                interp_covariance,
+                error_covariance,
+                method=args.method,
+                remove_obs_mean=remove_obs_mean,
+            )
+            print("Kriging done, saving output")
             print(anom)
             print(uncert)
             print(grid_obs_2d)
 
-            #reshape output into 2D
+            # reshape output into 2D
             anom = np.reshape(anom, mesh_lat.shape)
             uncert = np.reshape(uncert, mesh_lat.shape)
 
-            # Write the data.  
-            #This writes each time slice to the netCDF
-            krig_anom[timestep,:,:] = anom #ordinary_kriging
-            krig_uncert[timestep,:,:] = uncert #ordinary_kriging
-            grid_obs[timestep,:,:] = grid_obs_2d.astype(np.float32)
+            # Write the data.
+            # This writes each time slice to the netCDF
+            krig_anom[timestep, :, :] = anom  # ordinary_kriging
+            krig_uncert[timestep, :, :] = uncert  # ordinary_kriging
+            grid_obs[timestep, :, :] = grid_obs_2d.astype(np.float32)
             print("-- Wrote data")
             print(timestep, current_month)
 
         # Write time
         times = (
-            date_range(start=datetime(current_year, 1, 15), end=datetime(current_year, 12, 15), interval="1mo", eager=True)
-            - datetime(current_year, 1, 15)
-        ).dt.total_days().to_numpy()
+            (
+                date_range(
+                    start=datetime(current_year, 1, 15),
+                    end=datetime(current_year, 12, 15),
+                    interval="1mo",
+                    eager=True,
+                )
+                - datetime(current_year, 1, 15)
+            )
+            .dt.total_days()
+            .to_numpy()
+        )
         print(f"{times = }")
 
         time[:] = times
@@ -365,8 +451,8 @@
         print(ncfile)
         # close the Dataset.
         ncfile.close()
-        print('Dataset is closed!')
-        
-
-if __name__ == '__main__':
+        print("Dataset is closed!")
+
+
+if __name__ == "__main__":
     main()